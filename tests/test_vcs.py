#!/usr/bin/env python
# -*- coding: utf-8 -*-

"""
test_vcs
------------

Tests for `cookiecutter.vcs` module.
"""

import locale
import logging
import os
import shutil
import subprocess
import sys
import unittest

PY3 = sys.version > '3'
if PY3:
    import subprocess
    from unittest.mock import patch
    input_str = 'builtins.input'
else:
    import subprocess32 as subprocess
    import __builtin__
    from mock import patch
    input_str = '__builtin__.raw_input'
    from cStringIO import StringIO

from cookiecutter import vcs


# Log debug and above to console
logging.basicConfig(format='%(levelname)s: %(message)s', level=logging.DEBUG)
encoding = locale.getdefaultlocale()[1]


class TestVCS(unittest.TestCase):

    def test_git_clone(self):
        repo_dir = vcs.git_clone(
            'https://github.com/audreyr/cookiecutter-pypackage.git'
        )
        self.assertEqual(repo_dir, 'cookiecutter-pypackage')
        self.assertTrue(os.path.isfile('cookiecutter-pypackage/README.rst'))
        if os.path.isdir('cookiecutter-pypackage'):
            shutil.rmtree('cookiecutter-pypackage')

<<<<<<< HEAD
    def test_git_clone_checkout(self):
        repo_dir = vcs.git_clone(
            'https://github.com/audreyr/cookiecutter-pypackage.git',
            'console-script'
        )
        git_dir = 'cookiecutter-pypackage'
        self.assertEqual(repo_dir, git_dir)
        self.assertTrue(os.path.isfile(os.path.join('cookiecutter-pypackage', 'README.rst')))

        with subprocess.Popen(
            ['git', 'symbolic-ref', 'HEAD'],
            cwd=git_dir,
            stdout=subprocess.PIPE
        ) as proc:
            symbolic_ref = proc.communicate()[0]
            branch = symbolic_ref.decode(encoding).strip().split('/')[-1]
            self.assertEqual('console-script', branch)

        if os.path.isdir(git_dir):
            shutil.rmtree(git_dir)
=======
    def test_hg_clone(self):
        repo_dir = vcs.hg_clone(
            'https://bitbucket.org/pokoli/cookiecutter-trytonmodule.hg'
        )
        self.assertEqual(repo_dir, 'cookiecutter-trytonmodule')
        self.assertTrue(os.path.isfile('cookiecutter-trytonmodule/README.rst'))
        if os.path.isdir('cookiecutter-trytonmodule'):
            shutil.rmtree('cookiecutter-trytonmodule')
>>>>>>> de1cd76e


class TestVCSPrompt(unittest.TestCase):

    def setUp(self):
        if os.path.isdir('cookiecutter-pypackage'):
            shutil.rmtree('cookiecutter-pypackage')
        os.mkdir('cookiecutter-pypackage/')
        if os.path.isdir('cookiecutter-trytonmodule'):
            shutil.rmtree('cookiecutter-trytonmodule')
        os.mkdir('cookiecutter-trytonmodule/')

    @patch(input_str, lambda: 'y')
    def test_git_clone_overwrite(self):
        if not PY3:
            sys.stdin = StringIO('y\n\n')
        repo_dir = vcs.git_clone(
            'https://github.com/audreyr/cookiecutter-pypackage.git'
        )
        self.assertEqual(repo_dir, 'cookiecutter-pypackage')
        self.assertTrue(os.path.isfile('cookiecutter-pypackage/README.rst'))

    @patch(input_str, lambda: 'n')
    def test_git_clone_cancel(self):
        if not PY3:
            sys.stdin = StringIO('n\n\n')
        self.assertRaises(
            SystemExit,
            vcs.git_clone,
            'https://github.com/audreyr/cookiecutter-pypackage.git'
        )

    @patch(input_str, lambda: 'y')
    def test_hg_clone_overwrite(self):
        if not PY3:
            sys.stdin = StringIO('y\n\n')
        repo_dir = vcs.hg_clone(
            'https://bitbucket.org/pokoli/cookiecutter-trytonmodule.hg'
        )
        self.assertEqual(repo_dir, 'cookiecutter-trytonmodule')
        self.assertTrue(os.path.isfile('cookiecutter-trytonmodule/README.rst'))

    @patch(input_str, lambda: 'n')
    def test_hg_clone_cancel(self):
        if not PY3:
            sys.stdin = StringIO('n\n\n')
        self.assertRaises(
            SystemExit,
            vcs.hg_clone,
            'https://bitbucket.org/pokoli/cookiecutter-trytonmodule.hg'
        )

    def tearDown(self):
        if os.path.isdir('cookiecutter-pypackage'):
            shutil.rmtree('cookiecutter-pypackage')
        if os.path.isdir('cookiecutter-trytonmodule'):
            shutil.rmtree('cookiecutter-trytonmodule')


if __name__ == '__main__':
    unittest.main()<|MERGE_RESOLUTION|>--- conflicted
+++ resolved
@@ -47,7 +47,6 @@
         if os.path.isdir('cookiecutter-pypackage'):
             shutil.rmtree('cookiecutter-pypackage')
 
-<<<<<<< HEAD
     def test_git_clone_checkout(self):
         repo_dir = vcs.git_clone(
             'https://github.com/audreyr/cookiecutter-pypackage.git',
@@ -68,7 +67,7 @@
 
         if os.path.isdir(git_dir):
             shutil.rmtree(git_dir)
-=======
+
     def test_hg_clone(self):
         repo_dir = vcs.hg_clone(
             'https://bitbucket.org/pokoli/cookiecutter-trytonmodule.hg'
@@ -77,7 +76,6 @@
         self.assertTrue(os.path.isfile('cookiecutter-trytonmodule/README.rst'))
         if os.path.isdir('cookiecutter-trytonmodule'):
             shutil.rmtree('cookiecutter-trytonmodule')
->>>>>>> de1cd76e
 
 
 class TestVCSPrompt(unittest.TestCase):
